--- conflicted
+++ resolved
@@ -200,13 +200,10 @@
                     n_levels = 1
 
                 name = f"encoder_{cat_name}"
-<<<<<<< HEAD
-                model = LinearEncoder(n_levels, 1, distribution=latent_distribution, mean_bias=True, var_bias=True)
-=======
+
                 model = LinearEncoder(
                     n_levels, 1, latent_distribution=latent_distribution, mean_bias=True, var_bias=True
                 )
->>>>>>> 9f6e405f
 
                 # Register encoder in class
                 setattr(self, name, model)
