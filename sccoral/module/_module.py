--- conflicted
+++ resolved
@@ -202,11 +202,7 @@
                 name = f"encoder_{cat_name}"
 
                 model = LinearEncoder(
-<<<<<<< HEAD
-                    n_levels, 1, latent_distribution=latent_distribution, mean_bias=True, var_bias=True
-=======
                     n_levels, 1, latent_distribution="normal", mean_bias=True, var_bias=True
->>>>>>> 6c2897b5
                 )
 
                 # Register encoder in class
